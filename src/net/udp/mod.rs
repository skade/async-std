use std::io;
use std::net::SocketAddr;
use std::net::{Ipv4Addr, Ipv6Addr};

use crate::future;
use crate::net::ToSocketAddrs;
<<<<<<< HEAD
use crate::rt::Watcher;
=======
use crate::utils::Context as _;
>>>>>>> 9311fd7f

/// A UDP socket.
///
/// After creating a `UdpSocket` by [`bind`]ing it to a socket address, data can be [sent to] and
/// [received from] any other socket address.
///
/// As stated in the User Datagram Protocol's specification in [IETF RFC 768], UDP is an unordered,
/// unreliable protocol. Refer to [`TcpListener`] and [`TcpStream`] for async TCP primitives.
///
/// This type is an async version of [`std::net::UdpSocket`].
///
/// [`bind`]: #method.bind
/// [received from]: #method.recv_from
/// [sent to]: #method.send_to
/// [`TcpListener`]: struct.TcpListener.html
/// [`TcpStream`]: struct.TcpStream.html
/// [`std::net`]: https://doc.rust-lang.org/std/net/index.html
/// [IETF RFC 768]: https://tools.ietf.org/html/rfc768
/// [`std::net::UdpSocket`]: https://doc.rust-lang.org/std/net/struct.UdpSocket.html
///
/// ## Examples
///
/// ```no_run
/// # fn main() -> std::io::Result<()> { async_std::task::block_on(async {
/// #
/// use async_std::net::UdpSocket;
///
/// let socket = UdpSocket::bind("127.0.0.1:8080").await?;
/// let mut buf = vec![0u8; 1024];
///
/// loop {
///     let (n, peer) = socket.recv_from(&mut buf).await?;
///     socket.send_to(&buf[..n], &peer).await?;
/// }
/// #
/// # }) }
/// ```
#[derive(Debug)]
pub struct UdpSocket {
    watcher: Watcher<mio::net::UdpSocket>,
}

impl UdpSocket {
    /// Creates a UDP socket from the given address.
    ///
    /// Binding with a port number of 0 will request that the OS assigns a port to this socket. The
    /// port allocated can be queried via the [`local_addr`] method.
    ///
    /// [`local_addr`]: #method.local_addr
    ///
    /// # Examples
    ///
    /// ```no_run
    /// # fn main() -> std::io::Result<()> { async_std::task::block_on(async {
    /// #
    /// use async_std::net::UdpSocket;
    ///
    /// let socket = UdpSocket::bind("127.0.0.1:0").await?;
    /// #
    /// # Ok(()) }) }
    /// ```
    pub async fn bind<A: ToSocketAddrs>(addrs: A) -> io::Result<UdpSocket> {
        let mut last_err = None;
        let addrs = addrs
            .to_socket_addrs()
            .await?;

        for addr in addrs {
            match mio::net::UdpSocket::bind(&addr) {
                Ok(mio_socket) => {
                    return Ok(UdpSocket {
                        watcher: Watcher::new(mio_socket),
                    });
                }
                Err(err) => last_err = Some(err),
            }
        }

        Err(last_err.unwrap_or_else(|| {
            io::Error::new(
                io::ErrorKind::InvalidInput,
                "could not resolve to any addresses",
            )
        }))
    }

    /// Returns the local address that this listener is bound to.
    ///
    /// This can be useful, for example, when binding to port 0 to figure out which port was
    /// actually bound.
    ///
    /// # Examples
    ///
    /// ```no_run
    /// # fn main() -> std::io::Result<()> { async_std::task::block_on(async {
    /// #
    /// use async_std::net::UdpSocket;
    ///
    /// let socket = UdpSocket::bind("127.0.0.1:0").await?;
    /// let addr = socket.local_addr()?;
    /// #
    /// # Ok(()) }) }
    /// ```
    pub fn local_addr(&self) -> io::Result<SocketAddr> {
        self.watcher
            .get_ref()
            .local_addr()
            .context(|| String::from("could not get local address"))
    }

    /// Sends data on the socket to the given address.
    ///
    /// On success, returns the number of bytes written.
    ///
    /// # Examples
    ///
    /// ```no_run
    /// # fn main() -> std::io::Result<()> { async_std::task::block_on(async {
    /// #
    /// use async_std::net::UdpSocket;
    ///
    /// const THE_MERCHANT_OF_VENICE: &[u8] = b"
    ///     If you prick us, do we not bleed?
    ///     If you tickle us, do we not laugh?
    ///     If you poison us, do we not die?
    ///     And if you wrong us, shall we not revenge?
    /// ";
    ///
    /// let socket = UdpSocket::bind("127.0.0.1:0").await?;
    ///
    /// let addr = "127.0.0.1:7878";
    /// let sent = socket.send_to(THE_MERCHANT_OF_VENICE, &addr).await?;
    /// println!("Sent {} bytes to {}", sent, addr);
    /// #
    /// # Ok(()) }) }
    /// ```
    pub async fn send_to<A: ToSocketAddrs>(&self, buf: &[u8], addrs: A) -> io::Result<usize> {
        let addr = match addrs.to_socket_addrs().await?.next() {
            Some(addr) => addr,
            None => {
                return Err(io::Error::new(
                    io::ErrorKind::InvalidInput,
                    "no addresses to send data to",
                ));
            }
        };

        future::poll_fn(|cx| {
            self.watcher
                .poll_write_with(cx, |inner| inner.send_to(buf, &addr))
        })
        .await
        .context(|| format!("could not send packet to {}", addr))
    }

    /// Receives data from the socket.
    ///
    /// On success, returns the number of bytes read and the origin.
    ///
    /// # Examples
    ///
    /// ```no_run
    /// # fn main() -> std::io::Result<()> { async_std::task::block_on(async {
    /// #
    /// use async_std::net::UdpSocket;
    ///
    /// let socket = UdpSocket::bind("127.0.0.1:0").await?;
    ///
    /// let mut buf = vec![0; 1024];
    /// let (n, peer) = socket.recv_from(&mut buf).await?;
    /// println!("Received {} bytes from {}", n, peer);
    /// #
    /// # Ok(()) }) }
    /// ```
    pub async fn recv_from(&self, buf: &mut [u8]) -> io::Result<(usize, SocketAddr)> {
        future::poll_fn(|cx| {
            self.watcher
                .poll_read_with(cx, |inner| inner.recv_from(buf))
        })
        .await
        .context(|| {
            use std::fmt::Write;

            let mut error = String::from("could not receive data on ");
            if let Ok(addr) = self.local_addr() {
                let _ = write!(&mut error, "{}", addr);
            } else {
                error.push_str("socket");
            }
            error
        })
    }

    /// Connects the UDP socket to a remote address.
    ///
    /// When connected, methods [`send`] and [`recv`] will use the specified address for sending
    /// and receiving messages. Additionally, a filter will be applied to [`recv_from`] so that it
    /// only receives messages from that same address.
    ///
    /// [`send`]: #method.send
    /// [`recv`]: #method.recv
    /// [`recv_from`]: #method.recv_from
    ///
    /// # Examples
    ///
    /// ```no_run
    /// # fn main() -> std::io::Result<()> { async_std::task::block_on(async {
    /// #
    /// use async_std::net::UdpSocket;
    ///
    /// let socket = UdpSocket::bind("127.0.0.1:0").await?;
    /// socket.connect("127.0.0.1:8080").await?;
    /// #
    /// # Ok(()) }) }
    /// ```
    pub async fn connect<A: ToSocketAddrs>(&self, addrs: A) -> io::Result<()> {
        let mut last_err = None;
        let addrs = addrs
            .to_socket_addrs()
            .await
            .context(|| String::from("could not resolve addresses"))?;

        for addr in addrs {
            // TODO(stjepang): connect on the blocking pool
            match self.watcher.get_ref().connect(addr) {
                Ok(()) => return Ok(()),
                Err(err) => last_err = Some(err),
            }
        }

        Err(last_err.unwrap_or_else(|| {
            io::Error::new(
                io::ErrorKind::InvalidInput,
                "could not resolve to any addresses",
            )
        }))
    }

    /// Sends data on the socket to the given address.
    ///
    /// On success, returns the number of bytes written.
    ///
    /// # Examples
    ///
    /// ```no_run
    /// # fn main() -> std::io::Result<()> { async_std::task::block_on(async {
    /// #
    /// use async_std::net::UdpSocket;
    ///
    /// const THE_MERCHANT_OF_VENICE: &[u8] = b"
    ///     If you prick us, do we not bleed?
    ///     If you tickle us, do we not laugh?
    ///     If you poison us, do we not die?
    ///     And if you wrong us, shall we not revenge?
    /// ";
    ///
    /// let socket = UdpSocket::bind("127.0.0.1:0").await?;
    ///
    /// let addr = "127.0.0.1:7878";
    /// let sent = socket.send_to(THE_MERCHANT_OF_VENICE, &addr).await?;
    /// println!("Sent {} bytes to {}", sent, addr);
    /// #
    /// # Ok(()) }) }
    /// ```
    pub async fn send(&self, buf: &[u8]) -> io::Result<usize> {
        future::poll_fn(|cx| self.watcher.poll_write_with(cx, |inner| inner.send(buf)))
            .await
            .context(|| {
                use std::fmt::Write;

                let mut error = String::from("could not send data on ");
                if let Ok(addr) = self.local_addr() {
                    let _ = write!(&mut error, "{}", addr);
                } else {
                    error.push_str("socket");
                }
                error
            })
    }

    /// Receives data from the socket.
    ///
    /// On success, returns the number of bytes read and the origin.
    ///
    /// # Examples
    ///
    /// ```no_run
    /// # fn main() -> std::io::Result<()> { async_std::task::block_on(async {
    /// #
    /// use async_std::net::UdpSocket;
    ///
    /// let socket = UdpSocket::bind("127.0.0.1:0").await?;
    /// socket.connect("127.0.0.1:8080").await?;
    ///
    /// let mut buf = vec![0; 1024];
    /// let n = socket.recv(&mut buf).await?;
    /// println!("Received {} bytes", n);
    /// #
    /// # Ok(()) }) }
    /// ```
    pub async fn recv(&self, buf: &mut [u8]) -> io::Result<usize> {
        future::poll_fn(|cx| self.watcher.poll_read_with(cx, |inner| inner.recv(buf)))
            .await
            .context(|| {
                use std::fmt::Write;

                let mut error = String::from("could not receive data on ");
                if let Ok(addr) = self.local_addr() {
                    let _ = write!(&mut error, "{}", addr);
                } else {
                    error.push_str("socket");
                }
                error
            })
    }

    /// Gets the value of the `SO_BROADCAST` option for this socket.
    ///
    /// For more information about this option, see [`set_broadcast`].
    ///
    /// [`set_broadcast`]: #method.set_broadcast
    pub fn broadcast(&self) -> io::Result<bool> {
        self.watcher.get_ref().broadcast()
    }

    /// Sets the value of the `SO_BROADCAST` option for this socket.
    ///
    /// When enabled, this socket is allowed to send packets to a broadcast address.
    pub fn set_broadcast(&self, on: bool) -> io::Result<()> {
        self.watcher.get_ref().set_broadcast(on)
    }

    /// Gets the value of the `IP_MULTICAST_LOOP` option for this socket.
    ///
    /// For more information about this option, see [`set_multicast_loop_v4`].
    ///
    /// [`set_multicast_loop_v4`]: #method.set_multicast_loop_v4
    pub fn multicast_loop_v4(&self) -> io::Result<bool> {
        self.watcher.get_ref().multicast_loop_v4()
    }

    /// Sets the value of the `IP_MULTICAST_LOOP` option for this socket.
    ///
    /// If enabled, multicast packets will be looped back to the local socket.
    ///
    /// # Note
    ///
    /// This may not have any affect on IPv6 sockets.
    pub fn set_multicast_loop_v4(&self, on: bool) -> io::Result<()> {
        self.watcher.get_ref().set_multicast_loop_v4(on)
    }

    /// Gets the value of the `IP_MULTICAST_TTL` option for this socket.
    ///
    /// For more information about this option, see [`set_multicast_ttl_v4`].
    ///
    /// [`set_multicast_ttl_v4`]: #method.set_multicast_ttl_v4
    pub fn multicast_ttl_v4(&self) -> io::Result<u32> {
        self.watcher.get_ref().multicast_ttl_v4()
    }

    /// Sets the value of the `IP_MULTICAST_TTL` option for this socket.
    ///
    /// Indicates the time-to-live value of outgoing multicast packets for this socket. The default
    /// value is 1 which means that multicast packets don't leave the local network unless
    /// explicitly requested.
    ///
    /// # Note
    ///
    /// This may not have any affect on IPv6 sockets.
    pub fn set_multicast_ttl_v4(&self, ttl: u32) -> io::Result<()> {
        self.watcher.get_ref().set_multicast_ttl_v4(ttl)
    }

    /// Gets the value of the `IPV6_MULTICAST_LOOP` option for this socket.
    ///
    /// For more information about this option, see [`set_multicast_loop_v6`].
    ///
    /// [`set_multicast_loop_v6`]: #method.set_multicast_loop_v6
    pub fn multicast_loop_v6(&self) -> io::Result<bool> {
        self.watcher.get_ref().multicast_loop_v6()
    }

    /// Sets the value of the `IPV6_MULTICAST_LOOP` option for this socket.
    ///
    /// Controls whether this socket sees the multicast packets it sends itself.
    ///
    /// # Note
    ///
    /// This may not have any affect on IPv4 sockets.
    pub fn set_multicast_loop_v6(&self, on: bool) -> io::Result<()> {
        self.watcher.get_ref().set_multicast_loop_v6(on)
    }

    /// Gets the value of the `IP_TTL` option for this socket.
    ///
    /// For more information about this option, see [`set_ttl`].
    ///
    /// [`set_ttl`]: #method.set_ttl
    pub fn ttl(&self) -> io::Result<u32> {
        self.watcher.get_ref().ttl()
    }

    /// Sets the value for the `IP_TTL` option on this socket.
    ///
    /// This value sets the time-to-live field that is used in every packet sent
    /// from this socket.
    pub fn set_ttl(&self, ttl: u32) -> io::Result<()> {
        self.watcher.get_ref().set_ttl(ttl)
    }

    /// Executes an operation of the `IP_ADD_MEMBERSHIP` type.
    ///
    /// This method specifies a new multicast group for this socket to join. The address must be
    /// a valid multicast address, and `interface` is the address of the local interface with which
    /// the system should join the multicast group. If it's equal to `INADDR_ANY` then an
    /// appropriate interface is chosen by the system.
    ///
    /// # Examples
    ///
    /// ```no_run
    /// # fn main() -> std::io::Result<()> { async_std::task::block_on(async {
    /// #
    /// use std::net::Ipv4Addr;
    ///
    /// use async_std::net::UdpSocket;
    ///
    /// let interface = Ipv4Addr::new(0, 0, 0, 0);
    /// let mdns_addr = Ipv4Addr::new(224, 0, 0, 123);
    ///
    /// let socket = UdpSocket::bind("127.0.0.1:0").await?;
    /// socket.join_multicast_v4(mdns_addr, interface)?;
    /// #
    /// # Ok(()) }) }
    /// ```
    pub fn join_multicast_v4(&self, multiaddr: Ipv4Addr, interface: Ipv4Addr) -> io::Result<()> {
        self.watcher
            .get_ref()
            .join_multicast_v4(&multiaddr, &interface)
    }

    /// Executes an operation of the `IPV6_ADD_MEMBERSHIP` type.
    ///
    /// This method specifies a new multicast group for this socket to join. The address must be
    /// a valid multicast address, and `interface` is the index of the interface to join/leave (or
    /// 0 to indicate any interface).
    ///
    /// # Examples
    ///
    /// ```no_run
    /// # fn main() -> std::io::Result<()> { async_std::task::block_on(async {
    /// #
    /// use std::net::{Ipv6Addr, SocketAddr};
    ///
    /// use async_std::net::UdpSocket;
    ///
    /// let socket_addr = SocketAddr::new(Ipv6Addr::new(0, 0, 0, 0, 0, 0, 0, 0).into(), 0);
    /// let mdns_addr = Ipv6Addr::new(0xFF02, 0, 0, 0, 0, 0, 0, 0x0123);
    /// let socket = UdpSocket::bind(&socket_addr).await?;
    ///
    /// socket.join_multicast_v6(&mdns_addr, 0)?;
    /// #
    /// # Ok(()) }) }
    /// ```
    pub fn join_multicast_v6(&self, multiaddr: &Ipv6Addr, interface: u32) -> io::Result<()> {
        self.watcher
            .get_ref()
            .join_multicast_v6(multiaddr, interface)
    }

    /// Executes an operation of the `IP_DROP_MEMBERSHIP` type.
    ///
    /// For more information about this option, see [`join_multicast_v4`].
    ///
    /// [`join_multicast_v4`]: #method.join_multicast_v4
    pub fn leave_multicast_v4(&self, multiaddr: Ipv4Addr, interface: Ipv4Addr) -> io::Result<()> {
        self.watcher
            .get_ref()
            .leave_multicast_v4(&multiaddr, &interface)
    }

    /// Executes an operation of the `IPV6_DROP_MEMBERSHIP` type.
    ///
    /// For more information about this option, see [`join_multicast_v6`].
    ///
    /// [`join_multicast_v6`]: #method.join_multicast_v6
    pub fn leave_multicast_v6(&self, multiaddr: &Ipv6Addr, interface: u32) -> io::Result<()> {
        self.watcher
            .get_ref()
            .leave_multicast_v6(multiaddr, interface)
    }
}

impl From<std::net::UdpSocket> for UdpSocket {
    /// Converts a `std::net::UdpSocket` into its asynchronous equivalent.
    fn from(socket: std::net::UdpSocket) -> UdpSocket {
        let mio_socket = mio::net::UdpSocket::from_socket(socket).unwrap();
        UdpSocket {
            watcher: Watcher::new(mio_socket),
        }
    }
}

cfg_unix! {
    use crate::os::unix::io::{AsRawFd, FromRawFd, IntoRawFd, RawFd};

    impl AsRawFd for UdpSocket {
        fn as_raw_fd(&self) -> RawFd {
            self.watcher.get_ref().as_raw_fd()
        }
    }

    impl FromRawFd for UdpSocket {
        unsafe fn from_raw_fd(fd: RawFd) -> UdpSocket {
            std::net::UdpSocket::from_raw_fd(fd).into()
        }
    }

    impl IntoRawFd for UdpSocket {
        fn into_raw_fd(self) -> RawFd {
            self.watcher.into_inner().into_raw_fd()
        }
    }
}

cfg_windows! {
    // use crate::os::windows::io::{AsRawHandle, FromRawHandle, IntoRawHandle, RawHandle};
    //
    // impl AsRawSocket for UdpSocket {
    //     fn as_raw_socket(&self) -> RawSocket {
    //         self.raw_socket
    //     }
    // }
    //
    // impl FromRawSocket for UdpSocket {
    //     unsafe fn from_raw_socket(handle: RawSocket) -> UdpSocket {
    //         net::UdpSocket::from_raw_socket(handle).into()
    //     }
    // }
    //
    // impl IntoRawSocket for UdpSocket {
    //     fn into_raw_socket(self) -> RawSocket {
    //         self.raw_socket
    //     }
    // }
}<|MERGE_RESOLUTION|>--- conflicted
+++ resolved
@@ -4,11 +4,8 @@
 
 use crate::future;
 use crate::net::ToSocketAddrs;
-<<<<<<< HEAD
 use crate::rt::Watcher;
-=======
 use crate::utils::Context as _;
->>>>>>> 9311fd7f
 
 /// A UDP socket.
 ///
